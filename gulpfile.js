// Copyright (c) Microsoft Corporation.
// Licensed under the MIT license.

const del = require('del');
const filter = require('gulp-filter');
const gulp = require('gulp');
const minimist = require('minimist');
const nls = require('vscode-nls-dev');
const path = require('path');
const replace = require('gulp-replace');
const sourcemaps = require('gulp-sourcemaps');
const ts = require('gulp-typescript');
const rename = require('gulp-rename');
const merge = require('merge2');
const tslint = require('gulp-tslint');
const typescript = require('typescript');
const vsce = require('vsce');
const webpack = require('webpack');
const execSync = require('child_process').execSync;
const fs = require('fs');
const cp = require('child_process');
const util = require('util');

const dirname = 'js-debug';
const translationProjectName = 'vscode-extensions';
const translationExtensionName = 'js-debug';

const sources = ['src/**/*.ts'];
const tslintFilter = ['**', '!**/*.d.ts'];
const allPackages = [];

const buildDir = 'out';
const buildSrcDir = `${buildDir}/src`;
const distDir = 'dist';
const distSrcDir = `${distDir}/src`;
const nodeTargetsDir = `targets/node`;

/**
 * If --drop-in is set, commands and debug types will be set to 'chrome' and
 * 'node', rendering them incompatible with the base debuggers. Useful
 * to only set this to true to publish, and develop as namespaced extensions.
 */
const namespace = process.argv.includes('--drop-in') ? '' : 'pwa-';

/**
 * Whether we're running a nightly build.
 */
const isNightly = process.argv.includes('--nightly');

/**
 * Extension ID to build. Appended with '-nightly' as necessary.
 */
const extensionId = isNightly ? 'js-debug-nightly' : 'js-debug';

function runBuildScript(name) {
  return new Promise((resolve, reject) =>
    cp.execFile(
      process.execPath,
      [path.join(__dirname, 'out', 'src', 'build', name)],
      (err, stdout, stderr) => {
        process.stderr.write(stderr);
        if (err) {
          return reject(err);
        }

        const outstr = stdout.toString('utf-8');
        try {
          resolve(JSON.parse(outstr));
        } catch {
          resolve(outstr);
        }
      },
    ),
  );
}

const writeFile = util.promisify(fs.writeFile);
const readFile = util.promisify(fs.readFile);

async function readJson(file) {
  const contents = await readFile(path.join(__dirname, file), 'utf-8');
  return JSON.parse(contents);
}

const replaceNamespace = () => replace(/NAMESPACE\((.*?)\)/g, `${namespace}$1`);
const tsProject = ts.createProject('./tsconfig.json', { typescript });
const tslintOptions = {
  formatter: 'prose',
  rulesDirectory: 'node_modules/tslint-microsoft-contrib',
};

gulp.task('clean', () =>
  del(['out/**', 'dist/**', 'src/*/package.nls.*.json', 'packages/**', '*.vsix']),
);

gulp.task('compile:ts', () =>
  tsProject
    .src()
    .pipe(sourcemaps.init())
    .pipe(replaceNamespace())
    .pipe(tsProject())
    .js.pipe(
      sourcemaps.write('.', {
        includeContent: false,
        sourceRoot: '.',
      }),
    )
    .pipe(gulp.dest(buildSrcDir)),
);

async function fixNightlyReadme() {
  const readmePath = `${buildDir}/README.md`;
  const readmeText = await readFile(readmePath);
  const readmeNightlyText = await readFile(`README.nightly.md`);

  await writeFile(readmePath, readmeNightlyText + '\n' + readmeText);
}

gulp.task('compile:dynamic', async () => {
  const [contributions, strings] = await Promise.all([
    runBuildScript('generate-contributions'),
    runBuildScript('strings'),
  ]);

  const packageJson = await readJson(`${buildDir}/package.json`);
  packageJson.name = extensionId;
  if (isNightly) {
    const date = new Date();
    const monthMinutes = (date.getDate() - 1) * 24 * 60 + date.getHours() * 60 + date.getMinutes();
    packageJson.displayName += ' (Nightly)';
    packageJson.version = `${date.getFullYear()}.${date.getMonth() + 1}.${monthMinutes}`;

    await fixNightlyReadme();
  }

  Object.assign(packageJson.contributes, contributions);

  return Promise.all([
    writeFile(`${buildDir}/package.json`, JSON.stringify(packageJson, null, 2)),
    writeFile(`${buildDir}/package.nls.json`, JSON.stringify(strings, null, 2)),
  ]);
});

gulp.task('compile:static', () =>
  merge(
    gulp.src(['LICENSE', 'package.json']).pipe(replaceNamespace()),
<<<<<<< HEAD
    gulp.src(['resources/**/*', 'src/**/*.sh'], { base: '.' }),
=======
    gulp.src(['resources/**/*', 'README.md'], { base: '.' }),
>>>>>>> b15e8a6e
  ).pipe(gulp.dest(buildDir)),
);

gulp.task('compile', gulp.series('compile:ts', 'compile:static', 'compile:dynamic'));

/** Run webpack to bundle the extension output files */
gulp.task('package:webpack-bundle', async () => {
  const packages = [
    { entry: `${buildSrcDir}/extension.js`, library: true },
    { entry: `${buildSrcDir}/${nodeTargetsDir}/bootloader.js`, library: false },
    { entry: `${buildSrcDir}/${nodeTargetsDir}/watchdog.js`, library: false },
  ];

  for (const { entry, library } of packages) {
    const config = {
      mode: 'production',
      target: 'node',
      entry: path.resolve(entry),
      output: {
        path: path.resolve(distSrcDir),
        filename: path.basename(entry),
        devtoolModuleFilenameTemplate: '../[resource-path]',
      },
      node: {
        __dirname: false,
        __filename: false,
      },
      externals: {
        vscode: 'commonjs vscode',
      },
    };

    if (library) {
      config.output.libraryTarget = 'commonjs2';
    }

    await new Promise((resolve, reject) =>
      webpack(config, (err, stats) => {
        if (err) {
          reject(err);
        } else if (stats.hasErrors()) {
          reject(stats);
        } else {
          resolve();
        }
      }),
    );
  }
});

/** Copy the extension static files */
gulp.task('package:copy-extension-files', () =>
  merge(
    gulp.src(
      [
        `${buildDir}/LICENSE`,
        `${buildDir}/package.json`,
        `${buildDir}/package.*.json`,
        `${buildDir}/resources/**/*`,
        `${buildDir}/README.md`,
      ],
      {
        base: buildDir,
      },
    ),
    gulp.src('node_modules/source-map/lib/*.wasm').pipe(rename({ dirname: 'src' })),
    gulp.src(`${buildDir}/src/**/*.sh`).pipe(rename({ dirname: 'src' })),
  ).pipe(gulp.dest(distDir)),
);

/** Create a VSIX package using the vsce command line tool */
gulp.task('package:createVSIX', () =>
  vsce.createVSIX({
    cwd: distDir,
    useYarn: true,
    packagePath: path.join(distDir, `${extensionId}.vsix`),
  }),
);

/** Clean, compile, bundle, and create vsix for the extension */
gulp.task(
  'package',
  gulp.series(
    'clean',
    'compile',
    'package:webpack-bundle',
    'package:copy-extension-files',
    'package:createVSIX',
  ),
);

/** Publishes the build extension to the marketplace */
gulp.task('publish:vsce', () =>
  vsce.publish({
    noVerify: true, // for proposed API usage
    pat: process.env.MARKETPLACE_TOKEN,
    useYarn: true,
    cwd: distDir,
  }),
);

gulp.task('publish', gulp.series('package', 'publish:vsce'));
gulp.task('default', gulp.series('compile'));

gulp.task(
  'watch',
  gulp.series('clean', 'compile', done => {
    gulp.watch([...sources, '*.json'], gulp.series('compile'));
    done();
  }),
);

gulp.task(
  'nls-bundle-create',
  gulp.series('compile', () =>
    tsProject
      .src()
      .pipe(sourcemaps.init())
      .pipe(tsProject())
      .js.pipe(nls.createMetaDataFiles())
      .pipe(nls.bundleMetaDataFiles(`ms-vscode.${extensionId}`, 'out'))
      .pipe(nls.bundleLanguageFiles())
      .pipe(filter('**/nls.*.json'))
      .pipe(gulp.dest('out')),
  ),
);

gulp.task(
  'translations-export',
  gulp.series('clean', 'compile', 'nls-bundle-create', () =>
    gulp
      .src(['out/package.json', 'out/nls.metadata.header.json', 'out/nls.metadata.json'])
      .pipe(nls.createXlfFiles(translationProjectName, translationExtensionName))
      .pipe(gulp.dest(`../vscode-translations-export`)),
  ),
);

gulp.task('format', () =>
  gulp
    .src(sources)
    .pipe(filter(tslintFilter))
    .pipe(tslint({ ...tslintOptions, fix: true }))
    .pipe(tslint.report({ emitError: false }))
    .pipe(gulp.dest('./src')),
);

gulp.task('lint', () =>
  gulp
    .src(sources)
    .pipe(filter(tslintFilter))
    .pipe(tslint(tslintOptions))
    .pipe(tslint.report()),
);

/**
 * Run a command in the terminal using exec, and wrap it in a promise
 * @param {string} cmd The command line command + args to execute
 * @param {ExecOptions} options, see here for options: https://nodejs.org/docs/latest-v10.x/api/child_process.html#child_process_child_process_exec_command_options_callback
 */
function runCommand(cmd, options) {
  return new Promise((resolve, reject) => {
    let execError = undefined;
    try {
      execSync(cmd, { stdio: 'inherit', ...options });
    } catch (err) {
      reject(err);
    }
    resolve();
  });
}<|MERGE_RESOLUTION|>--- conflicted
+++ resolved
@@ -144,11 +144,7 @@
 gulp.task('compile:static', () =>
   merge(
     gulp.src(['LICENSE', 'package.json']).pipe(replaceNamespace()),
-<<<<<<< HEAD
-    gulp.src(['resources/**/*', 'src/**/*.sh'], { base: '.' }),
-=======
-    gulp.src(['resources/**/*', 'README.md'], { base: '.' }),
->>>>>>> b15e8a6e
+    gulp.src(['resources/**/*', 'README.md', 'src/**/*.sh'], { base: '.' }),
   ).pipe(gulp.dest(buildDir)),
 );
 
