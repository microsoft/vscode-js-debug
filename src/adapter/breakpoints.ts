--- conflicted
+++ resolved
@@ -1,12 +1,8 @@
 // Copyright (c) Microsoft Corporation.
 // Licensed under the MIT license.
 
-<<<<<<< HEAD
 import { UiLocation, SourceContainer, Source, uiToRawOffset, base1To0 } from './sources';
-=======
 import * as nls from 'vscode-nls';
-import { UiLocation, SourceContainer, Source, uiToRawOffset } from './sources';
->>>>>>> b15e8a6e
 import Dap from '../dap/api';
 import Cdp from '../cdp/api';
 import { Thread, Script, ScriptWithSourceMapHandler } from './threads';
@@ -19,13 +15,9 @@
 import { logger } from '../common/logging/logger';
 import { LogTag } from '../common/logging';
 
-<<<<<<< HEAD
+const localize = nls.loadMessageBundle();
+
 type LineColumn = { lineNumber: number; columnNumber: number }; // 1-based
-=======
-const localize = nls.loadMessageBundle();
-
-type LineColumn = { lineNumber: number, columnNumber: number }; // 1-based
->>>>>>> b15e8a6e
 
 export class Breakpoint {
   private _manager: BreakpointManager;
@@ -62,10 +54,7 @@
     return {
       id: this._dapId,
       verified: false,
-<<<<<<< HEAD
-=======
-      message: localize('breakpoint.provisionalBreakpoint', `Unbound breakpoint`) // TODO: Put a useful message here
->>>>>>> b15e8a6e
+      message: localize('breakpoint.provisionalBreakpoint', `Unbound breakpoint`), // TODO: Put a useful message here
     };
   }
 
