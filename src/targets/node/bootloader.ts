// Copyright (c) Microsoft Corporation.
// Licensed under the MIT license.

import * as inspector from 'inspector';
import { writeFileSync } from 'fs';
import { spawnWatchdog } from './watchdogSpawn';
import { IProcessTelemetry } from './nodeLauncherBase';

function debugLog() {
  // require('fs').appendFileSync(require('path').join(require('os').homedir(), 'bootloader.txt'), `BOOTLOADER [${process.pid}] ${text}\n`);
}

(function() {
<<<<<<< HEAD
  debugLog('args: ' + process.argv.join(' '));

  if (!process.env.NODE_INSPECTOR_IPC)
    return;
=======
  debugLog();
  if (!process.env.NODE_INSPECTOR_IPC) return;
>>>>>>> 814a2a58

  // Electron support
  // Do not enable for Electron and other hybrid environments.
  try {
    eval('window');
    return;
  } catch (e) {}

  // If we wanted to only debug the entrypoint, unset environment variables
  // so that nested processes do not inherit them.
  if (process.env.VSCODE_DEBUGGER_ONLY_ENTRYPOINT === 'true') {
    process.env.NODE_OPTIONS = undefined;
  }

  if (process.env.VSCODE_DEBUGGER_FILE_CALLBACK) {
    const data: IProcessTelemetry = {
      processId: process.pid,
      nodeVersion: process.version,
      architecture: process.arch,
    };

    writeFileSync(process.env.VSCODE_DEBUGGER_FILE_CALLBACK, JSON.stringify(data));
    delete process.env.VSCODE_DEBUGGER_FILE_CALLBACK;
  }

  // Do not run watchdog using electron executable, stick with the cli's one.
  if (process.execPath.endsWith('node')) process.env.NODE_INSPECTOR_EXEC_PATH = process.execPath;

  let scriptName = '';
  try {
    scriptName = require.resolve(process.argv[1]);
  } catch (e) {}

  let waitForDebugger = true;
  try {
    waitForDebugger = new RegExp(process.env.NODE_INSPECTOR_WAIT_FOR_DEBUGGER || '').test(
      scriptName,
    );
  } catch (e) {}

  if (!waitForDebugger) return;

  const ppid = process.env.NODE_INSPECTOR_PPID || '';
  if (ppid === '' + process.pid) {
    // When we have two of our bootloaders in NODE_OPTIONS,
    // let the first one attach.
    return;
  }
  process.env.NODE_INSPECTOR_PPID = '' + process.pid;

  debugLog();
  inspector.open(0, undefined, false);

  const info = {
    ipcAddress: process.env.NODE_INSPECTOR_IPC,
    pid: String(process.pid),
    scriptName,
    inspectorURL: inspector.url()!,
    waitForDebugger,
    ppid,
  };

  debugLog();
  const execPath = process.env.NODE_INSPECTOR_EXEC_PATH || process.execPath;
  debugLog();

  spawnWatchdog(execPath, info);

  if (waitForDebugger) {
    debugLog();
    inspector.open(0, undefined, true);
    debugLog();
  }
})();<|MERGE_RESOLUTION|>--- conflicted
+++ resolved
@@ -11,15 +11,8 @@
 }
 
 (function() {
-<<<<<<< HEAD
-  debugLog('args: ' + process.argv.join(' '));
-
-  if (!process.env.NODE_INSPECTOR_IPC)
-    return;
-=======
   debugLog();
   if (!process.env.NODE_INSPECTOR_IPC) return;
->>>>>>> 814a2a58
 
   // Electron support
   // Do not enable for Electron and other hybrid environments.
