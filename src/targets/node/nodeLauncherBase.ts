// Copyright (c) Microsoft Corporation.
// Licensed under the MIT license.

import * as net from 'net';
import * as os from 'os';
import * as path from 'path';
import * as fs from 'fs';
import { EventEmitter, Disposable } from '../../common/events';
import Cdp from '../../cdp/api';
import Connection from '../../cdp/connection';
import { PipeTransport } from '../../cdp/transport';
import {
  Launcher,
  Target,
  LaunchResult,
  ILaunchContext,
  IStopMetadata,
} from '../../targets/targets';
import { AnyLaunchConfiguration, AnyNodeConfiguration } from '../../configuration';
import { EnvironmentVars } from '../../common/environmentVars';
import { INodeTargetLifecycleHooks, NodeTarget } from './nodeTarget';
import { NodeSourcePathResolver } from './nodeSourcePathResolver';
import { IProgram } from './program';
import { ProtocolError, cannotLoadEnvironmentVars } from '../../dap/errors';
import { ObservableMap } from '../targetList';
import { findInPath } from '../../common/pathUtils';
import { RawTelemetryReporter } from '../../telemetry/telemetryReporter';

/**
 * Telemetry received from the nested process.
 */
export interface IProcessTelemetry {
  /**
   * Target process ID.
   */
  processId: number;

  /**
   * Process node version.
   */
  nodeVersion: string;

  /**
   * CPU architecture.
   */
  architecture: string;
}

type BootloaderFile = Disposable & { path: string };

/**
 * Data stored for a currently running debug session within the Node launcher.
 */
export interface IRunData<T> {
  server: net.Server;
  serverAddress: string;
  bootloader: BootloaderFile;
  pathResolver: NodeSourcePathResolver;
  context: ILaunchContext;
  params: T;
}

let counter = 0;

export abstract class NodeLauncherBase<T extends AnyNodeConfiguration> implements Launcher {
  /**
   * Data set while a debug session is running.
   */
  private run?: IRunData<T>;

  /**
   * Attached server connections. Tracked so they can be torn down readily.
   */
  private serverConnections: Connection[] = [];

  /**
   * Target list.
   */
  private readonly targets = new ObservableMap<NodeTarget>();

  /**
   * Underlying emitter fired when sessions terminate. Listened to by the
   * binder and used to trigger a `terminate` message on the DAP.
   */
  private onTerminatedEmitter = new EventEmitter<IStopMetadata>();

  /**
   * @inheritdoc
   */
  public readonly onTerminated = this.onTerminatedEmitter.event;

  /**
   * @inheritdoc
   */
  public readonly onTargetListChanged = this.targets.onChanged;

  /**
   * The currently running program. Set to undefined if there's no process
   * running.
   */
  protected program?: IProgram;

  /**
   * @inheritdoc
   */
  public async launch(
    params: AnyLaunchConfiguration,
    context: ILaunchContext,
    rawTelemetryReporter: RawTelemetryReporter,
  ): Promise<LaunchResult> {
    const resolved = this.resolveParams(params);
    if (!resolved) {
      return { blockSessionTermination: false };
    }

    const { server, pipe } = this._startServer(rawTelemetryReporter);
    const run = (this.run = {
      server,
      serverAddress: pipe,
      params: resolved,
      context,
      bootloader: this.getBootloaderFile(resolved.cwd),
      pathResolver: new NodeSourcePathResolver({
        basePath: resolved.cwd,
        sourceMapOverrides: resolved.sourceMapPathOverrides,
        remoteRoot: resolved.remoteRoot,
        localRoot: resolved.localRoot,
      }),
    });

    await this.launchProgram(run);
    return { blockSessionTermination: true };
  }

  /**
   * @inheritdoc
   */
  public async terminate(): Promise<void> {
    if (this.program) {
      this.program.stop();
    }

    this.onProgramTerminated({ code: 0, killed: true });
  }

  /**
   * @inheritdoc
   */
  public async disconnect(): Promise<void> {
    this.terminate();
  }

  /**
   * Restarts the ongoing program.
   */
  public async restart(): Promise<void> {
    if (!this.run) {
      return;
    }

    // connections must be closed, or the process will wait forever:
    this.closeAllConnections();

    // relaunch the program:
    await this.launchProgram(this.run);
  }

  public targetList(): Target[] {
    return this.targets.value();
  }

  /**
   * @inheritdoc
   */
  public dispose() {
    this._stopServer();
  }

  /**
   * Returns the params type if they can be launched by this launcher,
   * or undefined if they cannot.
   */
  protected abstract resolveParams(params: AnyLaunchConfiguration): T | undefined;

  /**
   * Launches the program. Called after the server is running and upon restart.
   */
  protected abstract launchProgram(runData: IRunData<T>): Promise<void>;

  /**
   * Method that should be called when the program from launchProgram() exits.
   * Emits a stop to the client and tears down the server.
   */
  protected onProgramTerminated(result: IStopMetadata) {
    this.onTerminatedEmitter.fire(result);
    this._stopServer();
    this.program = undefined;
  }

  /**
   * Gets the environment variables for the session.
   */
  protected resolveEnvironment(
    { params, serverAddress, bootloader }: IRunData<T>,
    callbackFile?: string,
  ) {
    const anyParams = params as any;
    let baseEnv = EnvironmentVars.empty;

    // read environment variables from any specified file
    if ('envFile' in params && anyParams.envFile) {
      try {
        baseEnv = baseEnv.merge(readEnvFile(anyParams.envFile));
      } catch (e) {
        throw new ProtocolError(cannotLoadEnvironmentVars(e.message));
      }
    }

    if ('env' in params) {
      baseEnv = baseEnv.merge(anyParams.env);
    }

    return baseEnv.merge({
      NODE_INSPECTOR_IPC: serverAddress,
      NODE_INSPECTOR_PPID: '',
      // todo: look at reimplementing the filter
      // NODE_INSPECTOR_WAIT_FOR_DEBUGGER: this._launchParams!.nodeFilter || '',
      NODE_INSPECTOR_WAIT_FOR_DEBUGGER: '',
      // Require our bootloader first, to run it before any other bootloader
      // we could have injected in the parent process.
      NODE_OPTIONS: `--require ${bootloader.path} ${baseEnv.lookup('NODE_OPTIONS') || ''}`,
      // Supply some node executable for running top-level watchdog in Electron
      // environments. Bootloader will replace this with actual node executable used if any.
      NODE_INSPECTOR_EXEC_PATH: findInPath('node', process.env) || '',
      VSCODE_DEBUGGER_FILE_CALLBACK: callbackFile,
      VSCODE_DEBUGGER_ONLY_ENTRYPOINT: params.autoAttachChildProcesses ? 'false' : 'true',
      ELECTRON_RUN_AS_NODE: null,
    });
  }

<<<<<<< HEAD
  protected _startServer(rawTelemetryReporter: RawTelemetryReporter) {
=======
  /**
   * Logic run when a thread is created.
   */
  protected createLifecycle(_cdp: Cdp.Api, _run: IRunData<T>, _target: Cdp.Target.TargetInfo): INodeTargetLifecycleHooks {
    return {};
  }

  protected _startServer() {
>>>>>>> 26be5ba5
    const pipePrefix = process.platform === 'win32' ? '\\\\.\\pipe\\' : os.tmpdir();
    const pipe = path.join(pipePrefix, `node-cdp.${process.pid}-${++counter}.sock`);
    const server = net.createServer(socket => this._startSession(socket, rawTelemetryReporter)).listen(pipe);

    return { pipe, server };
  }

  protected _stopServer() {
    if (this.run) {
      this.run.server.close();
      this.run.bootloader.dispose();
    }

    this.run = undefined;
    this.closeAllConnections();
  }

  protected closeAllConnections() {
    this.serverConnections.forEach(c => c.close());
    this.serverConnections = [];
  }

  protected async _startSession(socket: net.Socket, rawTelemetryReporter: RawTelemetryReporter) {
    const { connection, cdp, targetInfo } = await this.acquireTarget(socket, rawTelemetryReporter);
    if (!this.run) {
      // if we aren't running a session, discard the socket.
      socket.destroy();
      return;
    }

    const target = new NodeTarget(
      this.run.pathResolver,
      this.run.context.targetOrigin,
      connection,
      cdp,
      targetInfo,
      this.run.params,
      this.createLifecycle(cdp, this.run, targetInfo),
    );

    target.setParent(targetInfo.openerId ? this.targets.get(targetInfo.openerId) : undefined);
    this.targets.add(targetInfo.targetId, target);
    target.onDisconnect(() => this.targets.remove(targetInfo.targetId));
  }

  /**
   * Acquires the CDP session and target info from the connecting socket.
   */

  protected async acquireTarget(socket: net.Socket, rawTelemetryReporter: RawTelemetryReporter) {
    const connection = new Connection(new PipeTransport(socket), rawTelemetryReporter);
    this.serverConnections.push(connection);
    const cdp = connection.rootSession();
    const { targetInfo } = await new Promise<Cdp.Target.TargetCreatedEvent>(f =>
      cdp.Target.on('targetCreated', f),
    );

    return { targetInfo, cdp, connection };
  }

  /**
   * Returns the file from which to load our bootloader. We need to do this in
   * since Node does not support paths with spaces in them < 13 (nodejs/node#12971),
   * so if our installation path has spaces, we need to fall back somewhere.
   */
  private getBootloaderFile(cwd: string) {
    const targetPath = path.join(__dirname, 'bootloader.js');

    // 1. If we aren't on windows or the path doesn't have a space, we're OK to use it.
    if (process.platform !== 'win32' || !targetPath.includes(' ')) {
      return { path: targetPath, dispose: () => undefined };
    }

    // 2. Try the tmpdir, if it's space-free.
    const contents = `require(${JSON.stringify(targetPath)})`;
    if (!os.tmpdir().includes(' ')) {
      const tmpPath = path.join(os.tmpdir(), 'vscode-pwa-bootloader.js');
      fs.writeFileSync(tmpPath, contents);
      return { path: tmpPath, dispose: () => fs.unlinkSync(tmpPath) };
    }

    // 3. Worst case, write into the cwd. This is messy, but we have few options.
    const nearFilename = '.vscode-pwa-bootloader.js';
    const nearPath = path.join(cwd, nearFilename);
    fs.writeFileSync(nearPath, contents);
    return { path: `./${nearFilename}`, dispose: () => fs.unlinkSync(nearPath) };
  }
}

function readEnvFile(file: string): { [key: string]: string } {
  if (!fs.existsSync(file)) {
    return {};
  }

  const buffer = stripBOM(fs.readFileSync(file, 'utf8'));
  const env: { [key: string]: string } = {};
  for (const line of buffer.split('\n')) {
    const r = line.match(/^\s*([\w\.\-]+)\s*=\s*(.*)?\s*$/);
    if (!r) {
      continue;
    }

    let [, key, value = ''] = r;
    // .env variables never overwrite existing variables (see #21169)
    if (value.length > 0 && value.charAt(0) === '"' && value.charAt(value.length - 1) === '"') {
      value = value.replace(/\\n/gm, '\n');
    }
    env[key] = value.replace(/(^['"]|['"]$)/g, '');
  }

  return env;
}

function stripBOM(s: string): string {
  if (s && s[0] === '\uFEFF') {
    s = s.substr(1);
  }
  return s;
}<|MERGE_RESOLUTION|>--- conflicted
+++ resolved
@@ -238,21 +238,23 @@
     });
   }
 
-<<<<<<< HEAD
+  /**
+   * Logic run when a thread is created.
+   */
+  protected createLifecycle(
+    _cdp: Cdp.Api,
+    _run: IRunData<T>,
+    _target: Cdp.Target.TargetInfo,
+  ): INodeTargetLifecycleHooks {
+    return {};
+  }
+
   protected _startServer(rawTelemetryReporter: RawTelemetryReporter) {
-=======
-  /**
-   * Logic run when a thread is created.
-   */
-  protected createLifecycle(_cdp: Cdp.Api, _run: IRunData<T>, _target: Cdp.Target.TargetInfo): INodeTargetLifecycleHooks {
-    return {};
-  }
-
-  protected _startServer() {
->>>>>>> 26be5ba5
     const pipePrefix = process.platform === 'win32' ? '\\\\.\\pipe\\' : os.tmpdir();
     const pipe = path.join(pipePrefix, `node-cdp.${process.pid}-${++counter}.sock`);
-    const server = net.createServer(socket => this._startSession(socket, rawTelemetryReporter)).listen(pipe);
+    const server = net
+      .createServer(socket => this._startSession(socket, rawTelemetryReporter))
+      .listen(pipe);
 
     return { pipe, server };
   }
