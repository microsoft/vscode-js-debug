--- conflicted
+++ resolved
@@ -42,7 +42,7 @@
   private _onNameChangedEmitter = new EventEmitter<void>();
   private _onDisconnectEmitter = new EventEmitter<void>();
 
-  private _scriptSkipper?: ScriptSkipper
+  private _scriptSkipper?: ScriptSkipper;
 
   public readonly onDisconnect = this._onDisconnectEmitter.event;
   public readonly onNameChanged = this._onNameChangedEmitter.event;
@@ -54,6 +54,7 @@
     cdp: Cdp.Api,
     targetInfo: Cdp.Target.TargetInfo,
     private readonly lifecycle: INodeTargetLifecycleHooks = {},
+    skipFiles: readonly string[]
   ) {
     this.connection = connection;
     this._cdp = cdp;
@@ -64,14 +65,8 @@
     if (targetInfo.title)
       this._targetName = `${basename(targetInfo.title)} [${targetInfo.targetId}]`;
     else this._targetName = `[${targetInfo.targetId}]`;
-<<<<<<< HEAD
-    if (args.logging && args.logging.cdp)
-      connection.setLogConfig(this._targetName, args.logging.cdp);
-    if (args.skipFiles.length)
-      this._scriptSkipper = new ScriptSkipper(args.skipFiles)
-=======
-
->>>>>>> ea528369
+    if (skipFiles.length)
+      this._scriptSkipper = new ScriptSkipper(skipFiles);
     cdp.Target.on('targetDestroyed', () => this.connection.close());
     connection.onDisconnected(_ => this._disconnected());
   }
