// Copyright (c) Microsoft Corporation.
// Licensed under the MIT license.

import { ISourcePathResolver } from '../common/sourcePathResolver';
import { escapeRegexSpecialChars } from '../common/stringUtils';
import {
  properJoin,
  fixDriveLetter,
  fixDriveLetterAndSlashes,
  forceForwardSlashes,
} from '../common/pathUtils';
import * as path from 'path';
import { isFileUrl } from '../common/urlUtils';
import { baseDefaults } from '../configuration';
import { logger } from '../common/logging/logger';
import { LogTag } from '../common/logging';

export interface ISourcePathResolverOptions {
  sourceMapOverrides: { [key: string]: string };
  localRoot: string | null;
  remoteRoot: string | null;
}

export abstract class SourcePathResolverBase<T extends ISourcePathResolverOptions>
  implements ISourcePathResolver {
  constructor(protected readonly options: T) {}

  public abstract urlToAbsolutePath(url: string): string | undefined;

  public abstract absolutePathToUrl(absolutePath: string): string | undefined;

  /**
   * Rebases a remote path to a local one using the remote and local roots.
   * The path should should given as a filesystem path, not a URI.
   */
  protected rebaseRemoteToLocal(remotePath: string) {
    if (!this.options.remoteRoot || !this.options.localRoot || !this.canMapPath(remotePath)) {
      return path.resolve(remotePath);
    }

    const relativePath = relative(this.options.remoteRoot, remotePath);
    if (relativePath.startsWith('../')) {
      return '';
    }

    let localPath = join(this.options.localRoot, relativePath);

    localPath = fixDriveLetter(localPath);
<<<<<<< HEAD
    // todo: #34
    // logger.log(`Mapped remoteToLocal: ${remotePath} -> ${localPath}`);
    return path.resolve(localPath);
=======
    logger.verbose(LogTag.RuntimeSourceMap, `Mapped remoteToLocal: ${remotePath} -> ${localPath}`);
    return localPath;
>>>>>>> 2bc188b6
  }

  /**
   * Rebases a local path to a remote one using the remote and local roots.
   * The path should should given as a filesystem path, not a URI.
   */
  protected rebaseLocalToRemote(localPath: string) {
    if (!this.options.remoteRoot || !this.options.localRoot || !this.canMapPath(localPath)) {
      return localPath;
    }

    const relPath = relative(this.options.localRoot, localPath);
    if (relPath.startsWith('../')) return '';

    let remotePath = join(this.options.remoteRoot, relPath);

    remotePath = fixDriveLetterAndSlashes(remotePath, /*uppercaseDriveLetter=*/ true);
    logger.verbose(LogTag.RuntimeSourceMap, `Mapped localToRemote: ${localPath} -> ${remotePath}`);
    return remotePath;
  }

  /**
   * Applies soruce map overrides to the path. The path should should given
   * as a filesystem path, not a URI.
   */
  protected applyPathOverrides(sourcePath: string) {
    const { sourceMapOverrides = baseDefaults.sourceMapPathOverrides } = this.options;
    const forwardSlashSourcePath = sourcePath.replace(/\\/g, '/');

    // Sort the overrides by length, large to small
    const sortedOverrideKeys = Object.keys(sourceMapOverrides).sort((a, b) => b.length - a.length);

    // Iterate the key/vals, only apply the first one that matches.
    for (let leftPattern of sortedOverrideKeys) {
      const rightPattern = sourceMapOverrides[leftPattern];
      const entryStr = `"${leftPattern}": "${rightPattern}"`;

      const asterisks = leftPattern.match(/\*/g) || [];
      if (asterisks.length > 1) {
        logger.warn(
          LogTag.RuntimeSourceMap,
          `Warning: only one asterisk allowed in a sourceMapPathOverrides entry - ${entryStr}`,
        );
        continue;
      }

      const replacePatternAsterisks = rightPattern.match(/\*/g) || [];
      if (replacePatternAsterisks.length > asterisks.length) {
        logger.warn(
          LogTag.RuntimeSourceMap,
          `The right side of a sourceMapPathOverrides entry must have 0 or 1 asterisks - ${entryStr}}`,
        );
        continue;
      }

      // Does it match?
      const escapedLeftPattern = escapeRegexSpecialChars(leftPattern, '/*');
      const leftRegexSegment = escapedLeftPattern.replace(/\*/g, '(.*)').replace(/\\\\/g, '/');
      const leftRegex = new RegExp(`^${leftRegexSegment}$`, 'i');
      const overridePatternMatches = forwardSlashSourcePath.match(leftRegex);
      if (!overridePatternMatches) continue;

      // Grab the value of the wildcard from the match above, replace the wildcard in the
      // replacement pattern, and return the result.
      const wildcardValue = overridePatternMatches[1];
      let mappedPath = rightPattern.replace(/\*/g, wildcardValue);

      logger.verbose(
        LogTag.RuntimeSourceMap,
        `SourceMap: mapping ${sourcePath} => ${mappedPath}, via sourceMapPathOverrides entry - ${entryStr}`,
      );
      return properJoin(mappedPath);
    }

    return sourcePath;
  }

  private canMapPath(candidate: string) {
    return (
      path.posix.isAbsolute(candidate) || path.win32.isAbsolute(candidate) || isFileUrl(candidate)
    );
  }
}

/**
 * Cross-platform path.relative
 */
function relative(a: string, b: string): string {
  return a.match(/^[A-Za-z]:/) ? path.win32.relative(a, b) : path.posix.relative(a, b);
}

/**
 * Cross-platform path.join
 */
function join(a: string, b: string): string {
  return a.match(/^[A-Za-z]:/) ? path.win32.join(a, b) : forceForwardSlashes(path.posix.join(a, b));
}<|MERGE_RESOLUTION|>--- conflicted
+++ resolved
@@ -46,14 +46,8 @@
     let localPath = join(this.options.localRoot, relativePath);
 
     localPath = fixDriveLetter(localPath);
-<<<<<<< HEAD
-    // todo: #34
-    // logger.log(`Mapped remoteToLocal: ${remotePath} -> ${localPath}`);
+    logger.verbose(LogTag.RuntimeSourceMap, `Mapped remoteToLocal: ${remotePath} -> ${localPath}`);
     return path.resolve(localPath);
-=======
-    logger.verbose(LogTag.RuntimeSourceMap, `Mapped remoteToLocal: ${remotePath} -> ${localPath}`);
-    return localPath;
->>>>>>> 2bc188b6
   }
 
   /**
