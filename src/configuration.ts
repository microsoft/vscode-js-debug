/*---------------------------------------------------------
 * Copyright (C) Microsoft Corporation. All rights reserved.
 *--------------------------------------------------------*/

import Dap from './dap/api';
import { Contributions } from './common/contributionUtils';

export interface IMandatedConfiguration extends Dap.LaunchParams {
  /**
   * The type of the debug session.
   */
  type: string;

  /**
   * The name of the debug session.
   */
  name: string;

  /**
   * The request type of the debug session.
   */
  request: string;

  /**
   * VS Code pre-launch task to run.
   */
  preLaunchTask?: string;

  /**
   * Options that configure when the VS Code debug console opens.
   */
  internalConsoleOptions?: 'neverOpen' | 'openOnSessionStart' | 'openOnFirstSessionStart';
}

export const enum OutputSource {
  Console = 'console',
  Stdio = 'std',
}

export interface ILoggingConfiguration {
  /**
   * Configures whether logs are also returned to the debug console.
   * Defaults to false.
   */
  console: boolean;

  /**
   * Configures the level of logs recorded. Defaults to "Verbose".
   */
  level: string;

  /**
   * Configures where on disk logs are written. If this is null, no logs
   * will be written, otherwise the extension log directory (in VS Code) or
   * OS tmpdir (in VS) will be used.
   */
  logFile: string | null;

  /**
   * Configures what types of logs recorded. For instance, `cdp` will log all
   * CDP protocol messages. If this is empty or not provided, tags will not
   * be filtered.
   */
  tags: ReadonlyArray<string>;
}

<<<<<<< HEAD
export interface IBaseConfiguration extends IMandatedConfiguration {
=======
/**
 * Configuration for async stacks. See {@link IAsyncStackPolicy} for reasoning.
 *  - `true` aliases { onBoot: 32 }
 *  - `false` disables async stacks
 *  - `{ onBoot: N }` enables N async stacks when a target attaches
 *  - `{ onceBreakpointResolved: N }` enables N async stacks the first time a
 *    breakpoint is verified or hit.
 */
export type AsyncStackMode = boolean | { onAttach: number } | { onceBreakpointResolved: number };

export interface IBaseConfiguration extends IMandatedConfiguration, Dap.LaunchParams {
>>>>>>> 53a36ebe
  /**
   * TCP/IP address of process to be debugged (for Node.js >= 5.0 only).
   * Default is 'localhost'.
   */
  address: string;

  /**
   * Debug port to attach to. Default is 5858.
   */
  port: number;

  /**
   * A list of minimatch patterns for locations (folders and URLs) in which
   * source maps can be used to resolve local files. This can be used to avoid
   * incorrectly breaking in external source mapped code. Patterns can be
   * prefixed with "!" to exclude them. May be set to an empty array or null
   * to avoid restriction.
   */
  resolveSourceMapLocations: ReadonlyArray<string> | null;

  /**
   * Locations that should be scanned while looking for sourcemaps. Patterns
   * can be prefixed with "!" to exclude them.
   */
  outFiles: ReadonlyArray<string>;

  /**
   * Whether to pause when sourcemapped scripts are loaded to load their
   * sourcemap and ensure breakpoints are set.
   */
  pauseForSourceMap: boolean;

  /**
   * Show the async calls that led to the current call stack.
   */
  showAsyncStacks: AsyncStackMode;

  /**
   * An array of glob patterns for files to skip when debugging.
   */
  skipFiles: ReadonlyArray<string>;

  /**
   * Automatically step through generated code that cannot be mapped back to the original source.
   */
  smartStep: boolean;

  /**
   * Use JavaScript source maps (if they exist).
   */
  sourceMaps: boolean;

  /**
   * A set of mappings for rewriting the locations of source files from what
   * the sourcemap says, to their locations on disk.
   */
  sourceMapPathOverrides: { [key: string]: string };

  /**
   * Retry for this number of milliseconds to connect to the debug adapter.
   */
  timeout: number;

  /**
   * Logging configuration
   */
  trace: boolean | Partial<ILoggingConfiguration>;

  /**
   * Location where sources can be found.
   */
  rootPath: string;

  /**
   * From where to capture output messages: The debug API, or stdout/stderr streams.
   */
  outputCapture: OutputSource;

  /**
   * The value of the ${workspaceFolder} variable
   */
  __workspaceFolder: string;

  /**
   * Cache directory for workspace-related configuration.
   */
  __workspaceCachePath?: string;
}

export interface IExtensionHostConfiguration extends INodeBaseConfiguration, IConfigurationWithEnv {
  type: Contributions.ExtensionHostDebugType;
  request: 'attach' | 'launch';

  /**
   * Command line arguments passed to the program.
   */
  args: ReadonlyArray<string>;

  /**
   * Environment variables passed to the program. The value `null` removes the
   * variable from the environment.
   */
  env: Readonly<{ [key: string]: string | null }>;

  /**
   * Absolute path to a file containing environment variable definitions.
   */
  envFile: string | null;

  /**
   * If source maps are enabled, these glob patterns specify the generated
   * JavaScript files. If a pattern starts with `!` the files are excluded.
   * If not specified, the generated code is expected in the same directory
   * as its source.
   */
  outFiles: ReadonlyArray<string>;

  /**
   * Path to the VS Code binary.
   */
  runtimeExecutable: string | null;

  /**
   * Extension host session ID. A "magical" value set by VS Code.
   */
  __sessionId?: string;
}

/**
 * Common configuration for the Node debugger.
 */
export interface INodeBaseConfiguration extends IBaseConfiguration {
  /**
   * Absolute path to the working directory of the program being debugged.
   */
  cwd: string;

  /**
   * If source maps are enabled, these glob patterns specify the generated
   * JavaScript files. If a pattern starts with `!` the files are excluded.
   * If not specified, the generated code is expected in the same directory
   * as its source.
   */
  outFiles: ReadonlyArray<string>;

  /**
   * Path to the local directory containing the program.
   */
  localRoot: string | null;

  /**
   * Path to the remote directory containing the program.
   */
  remoteRoot: string | null;

  /**
   * Attach debugger to new child processes automatically.
   */
  autoAttachChildProcesses: boolean;
}

export interface IConfigurationWithEnv {
  /**
   * Environment variables passed to the program. The value `null` removes the
   * variable from the environment.
   */
  env: Readonly<{ [key: string]: string | null }>;

  /**
   * Absolute path to a file containing environment variable definitions.
   */
  envFile: string | null;
}

/**
 * Configuration for a launch request.
 */
export interface INodeLaunchConfiguration extends INodeBaseConfiguration, IConfigurationWithEnv {
  type: Contributions.NodeDebugType;
  request: 'launch';

  /**
   * Program to use to launch the debugger.
   */
  program?: string;

  /**
   * Automatically stop program after launch. It can be set to a boolean, or
   * the absolute filepath to stop in. Setting a path for stopOnEntry should
   * only be needed in esoteric scenarios where it cannot be inferred
   * from the run args.
   */
  stopOnEntry: boolean | string;

  /**
   * Where to launch the debug target.
   */
  console: 'internalConsole' | 'integratedTerminal' | 'externalTerminal';

  /**
   * Command line arguments passed to the program.
   */
  args: ReadonlyArray<string>;

  /**
   * Restart session after Node.js has terminated.
   */
  restart: boolean;

  /**
   * Runtime to use. Either an absolute path or the name of a runtime
   * available on the PATH. If omitted `node` is assumed.
   */
  runtimeExecutable: string | null;

  /**
   * Version of `node` runtime to use. Requires `nvm`.
   */
  runtimeVersion: string;

  /**
   * Optional arguments passed to the runtime executable.
   */
  runtimeArgs: ReadonlyArray<string>;
}

export interface IChromeBaseConfiguration extends IBaseConfiguration {
  type: Contributions.ChromeDebugType;

  /**
   * Controls whether to skip the network cache for each request.
   */
  disableNetworkCache: boolean;

  /**
   * A mapping of URLs/paths to local folders, to resolve scripts
   * in Chrome to scripts on disk
   */
  pathMapping: { [key: string]: string };

  /**
   * This specifies the workspace absolute path to the webserver root. Used to
   * resolve paths like `/app.js` to files on disk. Shorthand for a pathMapping for "/".
   */
  webRoot: string;

  /**
   * Will navigate to this URL and attach to it. This can be omitted to
   * avoid navigation.
   */
  url: string | null;

  /**
   * Will search for a page with this url and attach to it, if found.
   * Can have * wildcards.
   */
  urlFilter: string;

  /**
   * Launch options to boot a server.
   */
  server: INodeLaunchConfiguration | INodeTerminalConfiguration | null;
}

/**
 * Opens a debugger-enabled terminal.
 */
export interface INodeTerminalConfiguration extends INodeBaseConfiguration {
  type: Contributions.TerminalDebugType;
  request: 'launch';

  /**
   * Command to run.
   */
  command?: string;
}

/**
 * Configuration for an attach request.
 */
export interface INodeAttachConfiguration extends INodeBaseConfiguration {
  type: Contributions.NodeDebugType;
  request: 'attach';

  /**
   * ID of process to attach to.
   */
  processId?: string;

  /**
   * Whether to set environment variables in the attached process to track
   * spawned children.
   */
  attachSpawnedProcesses: boolean;

  /**
   * Whether to attempt to attach to already-spawned child processes.
   */
  attachExistingChildren: boolean;
}

export interface IChromeLaunchConfiguration extends IChromeBaseConfiguration {
  request: 'launch';

  /**
   * Optional working directory for the runtime executable.
   */
  cwd: string | null;

  /**
   * Optional dictionary of environment key/value.
   */
  env: { [key: string]: string | null };

  /**
   * A local html file to open in the browser.
   */
  file: string | null;

  /**
   * Additional browser command line arguments.
   */
  runtimeArgs: ReadonlyArray<string> | null;

  /**
   * Either 'canary', 'stable', 'custom' or path to the browser executable.
   * Custom means a custom wrapper, custom build or CHROME_PATH
   * environment variable.
   */
  runtimeExecutable: string | null;

  /**
   * By default, Chrome is launched with a separate user profile in a temp
   * folder. Use this option to override it. Set to false to launch
   * with your default user profile.
   */
  userDataDir: string | boolean;

  /**
   * The debug adapter is running elevated. Launch Chrome unelevated to avoid the security restrictions of running Chrome elevated
   */
  launchUnelevated?: boolean;
}

/**
 * Configuration to attach to a Chrome instance.
 */
export interface IChromeAttachConfiguration extends IChromeBaseConfiguration {
  request: 'attach';
}

/**
 * Attach request used internally to inject a pre-built target into the lifecycle.
 */
export interface IDelegateConfiguration extends IBaseConfiguration {
  type: Contributions.DelegateDebugType;
  request: 'launch';
  delegateId: number;
}

export type AnyNodeConfiguration =
  | INodeAttachConfiguration
  | INodeLaunchConfiguration
  | INodeTerminalConfiguration
  | IExtensionHostConfiguration;
export type AnyChromeConfiguration = IChromeAttachConfiguration | IChromeLaunchConfiguration;
export type AnyLaunchConfiguration =
  | AnyChromeConfiguration
  | AnyNodeConfiguration
  | IDelegateConfiguration;

/**
 * Where T subtypes AnyLaunchConfiguration, gets the resolving version of T.
 */
export type ResolvingConfiguration<T> = IMandatedConfiguration & Partial<T>;

export type ResolvingExtensionHostConfiguration = ResolvingConfiguration<
  IExtensionHostConfiguration
>;
export type ResolvingNodeAttachConfiguration = ResolvingConfiguration<INodeAttachConfiguration>;
export type ResolvingNodeLaunchConfiguration = ResolvingConfiguration<INodeLaunchConfiguration>;
export type ResolvingTerminalConfiguration = ResolvingConfiguration<INodeTerminalConfiguration>;
export type ResolvingNodeConfiguration =
  | ResolvingNodeAttachConfiguration
  | ResolvingNodeLaunchConfiguration;
export type ResolvingChromeConfiguration = ResolvingConfiguration<AnyChromeConfiguration>;
export type ResolvingDelegateConfiguration = ResolvingConfiguration<IDelegateConfiguration>;
export type AnyResolvingConfiguration =
  | ResolvingExtensionHostConfiguration
  | ResolvingChromeConfiguration
  | ResolvingNodeAttachConfiguration
  | ResolvingNodeLaunchConfiguration
  | ResolvingTerminalConfiguration
  | ResolvingDelegateConfiguration;

/**
 * Where T subtypes AnyResolvingConfiguration, gets the resolved version of T.
 */
export type ResolvedConfiguration<T> = T extends ResolvingNodeAttachConfiguration
  ? INodeAttachConfiguration
  : T extends ResolvingExtensionHostConfiguration
  ? IExtensionHostConfiguration
  : T extends ResolvingNodeLaunchConfiguration
  ? INodeLaunchConfiguration
  : T extends ResolvingChromeConfiguration
  ? AnyChromeConfiguration
  : T extends ResolvingTerminalConfiguration
  ? INodeTerminalConfiguration
  : never;

export const baseDefaults: IBaseConfiguration = {
  type: '',
  name: '',
  request: '',
  trace: false,
  address: 'localhost',
  outputCapture: OutputSource.Console,
  port: 9229,
  timeout: 10000,
  showAsyncStacks: true,
  skipFiles: [],
  smartStep: true,
  sourceMaps: true,
  pauseForSourceMap: true,
  resolveSourceMapLocations: null,
  rootPath: '${workspaceFolder}',
  outFiles: ['${workspaceFolder}/**/*.js', '!**/node_modules/**'],
  // keep in sync with sourceMapPathOverrides in package.json
  sourceMapPathOverrides: defaultSourceMapPathOverrides('${workspaceFolder}'),
  // Should always be determined upstream
  __workspaceFolder: '',
};

const nodeBaseDefaults: INodeBaseConfiguration = {
  ...baseDefaults,
  cwd: '${workspaceFolder}',
  pauseForSourceMap: false,
  sourceMaps: true,
  localRoot: null,
  remoteRoot: null,
  autoAttachChildProcesses: true,
};

export const terminalBaseDefaults: INodeTerminalConfiguration = {
  ...nodeBaseDefaults,
  showAsyncStacks: { onceBreakpointResolved: 16 },
  type: Contributions.TerminalDebugType,
  request: 'launch',
  name: 'Debugger Terminal',
};

export const delegateDefaults: IDelegateConfiguration = {
  ...baseDefaults,
  type: Contributions.DelegateDebugType,
  request: 'launch',
  name: 'Debugger Terminal',
  delegateId: -1,
};

export const extensionHostConfigDefaults: IExtensionHostConfiguration = {
  ...nodeBaseDefaults,
  type: Contributions.ExtensionHostDebugType,
  name: 'Debug Extension',
  request: 'launch',
  args: ['--extensionDevelopmentPath=${workspaceFolder}'],
  env: {},
  envFile: null,
  outFiles: ['${workspaceFolder}/out/**/*.js'],
  port: 0,
  resolveSourceMapLocations: ['${workspaceFolder}/**', '!**/node_modules/**'],
  runtimeExecutable: '${execPath}',
};

export const nodeLaunchConfigDefaults: INodeLaunchConfiguration = {
  ...nodeBaseDefaults,
  type: Contributions.NodeDebugType,
  request: 'launch',
  program: '',
  stopOnEntry: false,
  console: 'internalConsole',
  restart: true,
  args: [],
  runtimeExecutable: 'node',
  runtimeVersion: 'default',
  runtimeArgs: [],
  env: {},
  envFile: null,
};

export const chromeAttachConfigDefaults: IChromeAttachConfiguration = {
  ...baseDefaults,
  type: Contributions.ChromeDebugType,
  request: 'attach',
  port: 0,
  disableNetworkCache: true,
  pathMapping: {},
  url: null,
  urlFilter: '',
  webRoot: '${workspaceFolder}',
  server: null,
};

export const chromeLaunchConfigDefaults: IChromeLaunchConfiguration = {
  ...chromeAttachConfigDefaults,
  type: Contributions.ChromeDebugType,
  request: 'launch',
  cwd: null,
  file: null,
  env: {},
  runtimeArgs: null,
  runtimeExecutable: 'stable',
  userDataDir: false,
};

export const nodeAttachConfigDefaults: INodeAttachConfiguration = {
  ...nodeBaseDefaults,
  type: Contributions.NodeDebugType,
  attachSpawnedProcesses: true,
  attachExistingChildren: true,
  request: 'attach',
  processId: '',
};

export function defaultSourceMapPathOverrides(webRoot: string): { [key: string]: string } {
  return {
    'webpack://?:*/*': '*',
    'webpack:///./~/*': `${webRoot}/node_modules/*`,
    'meteor://💻app/*': `${webRoot}/*`,
  };
}

export function applyNodeDefaults(config: ResolvingNodeConfiguration): AnyNodeConfiguration {
  return config.request === 'attach'
    ? { ...nodeAttachConfigDefaults, ...config }
    : { ...nodeLaunchConfigDefaults, ...config };
}

export function applyChromeDefaults(config: ResolvingChromeConfiguration): AnyChromeConfiguration {
  return config.request === 'attach'
    ? { ...chromeAttachConfigDefaults, ...config }
    : { ...chromeLaunchConfigDefaults, ...config };
}

export function applyExtensionHostDefaults(
  config: ResolvingExtensionHostConfiguration,
): IExtensionHostConfiguration {
  return { ...extensionHostConfigDefaults, ...config };
}

export function applyTerminalDefaults(
  config: ResolvingTerminalConfiguration,
): INodeTerminalConfiguration {
  return { ...extensionHostConfigDefaults, ...config };
}

export function applyDelegateDefaults(
  config: ResolvingDelegateConfiguration,
): IDelegateConfiguration {
  return { ...delegateDefaults, ...config };
}

export const isConfigurationWithEnv = (config: unknown): config is IConfigurationWithEnv =>
  typeof config === 'object' && !!config && 'env' in config && 'envFile' in config;

export function applyDefaults(config: AnyResolvingConfiguration): AnyLaunchConfiguration {
  let configWithDefaults: AnyLaunchConfiguration;
  if (config.type === Contributions.NodeDebugType) configWithDefaults = applyNodeDefaults(config);
  else if (config.type === Contributions.ChromeDebugType)
    configWithDefaults = applyChromeDefaults(config);
  else if (config.type === Contributions.ExtensionHostDebugType)
    configWithDefaults = applyExtensionHostDefaults(config);
  else if (config.type === Contributions.TerminalDebugType)
    configWithDefaults = applyTerminalDefaults(config);
  else if (config.type === Contributions.DelegateDebugType)
    configWithDefaults = applyDelegateDefaults(config);
  else throw new Error(`Unknown config: ${JSON.stringify(config)}`);

  resolveWorkspaceRoot(configWithDefaults);
  return configWithDefaults;
}

function resolveWorkspaceRoot(config: AnyLaunchConfiguration): void {
  resolveVariableInConfig(config, 'workspaceFolder', config.__workspaceFolder);
}

export function resolveVariableInConfig<T>(config: T, varName: string, varValue: string): void {
  for (const key of Object.keys(config)) {
    const value = config[key];
    if (typeof value === 'string') {
      // eslint-disable-next-line
      config[key] = resolveVariable(value, varName, varValue) as any;
    } else if (typeof value === 'object' && !!value) {
      resolveVariableInConfig(value, varName, varValue);
    }
  }
}

function resolveVariable(entry: string, varName: string, varValue: string): string {
  return entry.replace(new RegExp(`\\$\\{${varName}\\}`, 'g'), varValue);
}

export function isNightly(): boolean {
  try {
    // eslint-disable-next-line
    const packageJson = require('../package.json');
    return packageJson && (packageJson.name as string).includes('nightly');
  } catch (e) {
    return false;
  }
}<|MERGE_RESOLUTION|>--- conflicted
+++ resolved
@@ -64,9 +64,6 @@
   tags: ReadonlyArray<string>;
 }
 
-<<<<<<< HEAD
-export interface IBaseConfiguration extends IMandatedConfiguration {
-=======
 /**
  * Configuration for async stacks. See {@link IAsyncStackPolicy} for reasoning.
  *  - `true` aliases { onBoot: 32 }
@@ -77,8 +74,7 @@
  */
 export type AsyncStackMode = boolean | { onAttach: number } | { onceBreakpointResolved: number };
 
-export interface IBaseConfiguration extends IMandatedConfiguration, Dap.LaunchParams {
->>>>>>> 53a36ebe
+export interface IBaseConfiguration extends IMandatedConfiguration {
   /**
    * TCP/IP address of process to be debugged (for Node.js >= 5.0 only).
    * Default is 'localhost'.
