// Copyright (c) Microsoft Corporation.
// Licensed under the MIT license.

import Dap from './dap/api';
import { Contributions } from './common/contributionUtils';

interface IMandatedConfiguration {
  /**
   * The type of the debug session.
   */
  type: string;

  /**
   * The name of the debug session.
   */
  name: string;

  /**
   * The request type of the debug session.
   */
  request: string;
}

export const enum OutputSource {
  Console = 'console',
  Stdio = 'std',
}

export interface ILoggingConfiguration {
  /**
   * Configures whether logs are also returned to the debug console.
   * Defaults to false.
   */
  console: boolean;

  /**
   * Configures the level of logs recorded. Defaults to "Verbose".
   */
  level: string;

  /**
   * Configures where on disk logs are written. If this is null, no logs
   * will be written, otherwise the extension log directory (in VS Code) or
   * OS tmpdir (in VS) will be used.
   */
  logFile: string | null;

  /**
   * Configures what types of logs recorded. For instance, `cdp` will log all
   * CDP protocol messages. If this is empty or not provided, tags will not
   * be filtered.
   */
  tags: ReadonlyArray<string>;
}

export interface IBaseConfiguration extends IMandatedConfiguration, Dap.LaunchParams {
  /**
   * TCP/IP address of process to be debugged (for Node.js >= 5.0 only).
   * Default is 'localhost'.
   */
  address: string;

  /**
   * Debug port to attach to. Default is 5858.
   */
  port: number;

  /**
   * Show the async calls that led to the current call stack.
   */
  showAsyncStacks: boolean;

  /**
   * An array of glob patterns for files to skip when debugging.
   */
  skipFiles: ReadonlyArray<string>;

  /**
   * Automatically step through generated code that cannot be mapped back to the original source.
   */
  smartStep: boolean;

  /**
   * Use JavaScript source maps (if they exist).
   */
  sourceMaps: boolean;

  /**
   * A set of mappings for rewriting the locations of source files from what
   * the sourcemap says, to their locations on disk.
   */
  sourceMapPathOverrides: { [key: string]: string };

  /**
   * Retry for this number of milliseconds to connect to the debug adapter.
   */
  timeout: number;

  /**
   * Logging configuration
   */
  trace: boolean | Partial<ILoggingConfiguration>;

  /**
   * Location where sources can be found.
   */
  rootPath?: string;

  /**
   * From where to capture output messages: The debug API, or stdout/stderr streams.
   */
  outputCapture: OutputSource;
}

export interface IExtensionHostConfiguration extends INodeBaseConfiguration {
  type: Contributions.ExtensionHostDebugType;
  request: 'attach' | 'launch';

  /**
   * Command line arguments passed to the program.
   */
  args: ReadonlyArray<string>;

  /**
   * Environment variables passed to the program. The value `null` removes the
   * variable from the environment.
   */
  env: Readonly<{ [key: string]: string | null }>;

  /**
   * Absolute path to a file containing environment variable definitions.
   */
  envFile: string | null;

  /**
   * If source maps are enabled, these glob patterns specify the generated
   * JavaScript files. If a pattern starts with `!` the files are excluded.
   * If not specified, the generated code is expected in the same directory
   * as its source.
   */
  outFiles: ReadonlyArray<string>;

  /**
   * Path to the VS Code binary.
   */
  runtimeExecutable: string | null;

  /**
   * Extension host session ID.
   */
  __sessionId?: string;
}

/**
 * Common configuration for the Node debugger.
 */
export interface INodeBaseConfiguration extends IBaseConfiguration {
  /**
   * @internal
   */
  internalConsoleOptions?: string;

  /**
   * Absolute path to the working directory of the program being debugged.
   */
  cwd: string;

  /**
   * If source maps are enabled, these glob patterns specify the generated
   * JavaScript files. If a pattern starts with `!` the files are excluded.
   * If not specified, the generated code is expected in the same directory
   * as its source.
   */
  outFiles: ReadonlyArray<string>;

  /**
   * Restart session after Node.js has terminated.
   */
  restart: boolean;

  /**
   * Path to the local directory containing the program.
   */
  localRoot: string | null;

  /**
   * Path to the remote directory containing the program.
   */
  remoteRoot: string | null;

  /**
   * Attach debugger to new child processes automatically.
   */
  autoAttachChildProcesses: boolean;
}

/**
 * Configuration for a launch request.
 */
export interface INodeLaunchConfiguration extends INodeBaseConfiguration {
  type: Contributions.NodeDebugType;
  request: 'launch';

  /**
   * Program to use to launch the debugger.
   */
  program: string;

  /**
   * Automatically stop program after launch.
   */
  stopOnEntry: boolean;

  /**
   * Where to launch the debug target.
   */
  console: 'internalConsole' | 'integratedTerminal' | 'externalTerminal';

  /**
   * Command line arguments passed to the program.
   */
  args: ReadonlyArray<string>;

  /**
   * Runtime to use. Either an absolute path or the name of a runtime
   * available on the PATH. If omitted `node` is assumed.
   */
  runtimeExecutable: string | null;

  /**
   * Version of `node` runtime to use. Requires `nvm`.
   */
  runtimeVersion: string;

  /**
   * Optional arguments passed to the runtime executable.
   */
  runtimeArgs: ReadonlyArray<string>;

  /**
   * Environment variables passed to the program. The value `null` removes the
   * variable from the environment.
   */
  env: Readonly<{ [key: string]: string | null }>;

  /**
   * Absolute path to a file containing environment variable definitions.
   */
  envFile: string | null;
}

export interface IChromeBaseConfiguration extends IBaseConfiguration {
  type: Contributions.ChromeDebugType;

  /**
   * Controls whether to skip the network cache for each request.
   */
  disableNetworkCache: boolean;

  /**
   * A mapping of URLs/paths to local folders, to resolve scripts
   * in Chrome to scripts on disk
   */
  pathMapping: { [key: string]: string };

  /**
   * This specifies the workspace absolute path to the webserver root. Used to
   * resolve paths like `/app.js` to files on disk. Shorthand for a pathMapping for "/".
   */
  webRoot: string;

  /**
   * Will search for a tab with this exact url and attach to it, if found.
   */
  url: string;

  /**
   * Will search for a page with this url and attach to it, if found.
   * Can have * wildcards.
   */
  urlFilter: string;
}

/**
 * Opens a debugger-enabled terminal.
 */
export interface INodeTerminalConfiguration extends INodeBaseConfiguration {
  type: Contributions.TerminalDebugType;
  request: 'launch';

  /**
   * Command to run.
   */
  command?: string;
}

/**
 * Configuration for an attach request.
 */
export interface INodeAttachConfiguration extends INodeBaseConfiguration {
  type: Contributions.NodeDebugType;
  request: 'attach';

  /**
   * ID of process to attach to.
   */
  processId?: string;

  /**
   * Whether to set environment variables in the attached process to track
   * spawned children.
   */
  attachSpawnedProcesses: boolean;

  /**
   * Whether to attempt to attach to already-spawned child processes.
   */
  attachExistingChildren: boolean;
}

export interface IChromeLaunchConfiguration extends IChromeBaseConfiguration {
  request: 'launch';

  /**
   * Optional working directory for the runtime executable.
   */
  cwd: string | null;

  /**
   * Optional dictionary of environment key/value.
   */
  env: { [key: string]: string | null };

  /**
   * A local html file to open in the browser.
   */
  file: string | null;

  /**
   * Additional browser command line arguments.
   */
  runtimeArgs: ReadonlyArray<string> | null;

  /**
   * Either 'canary', 'stable', 'custom' or path to the browser executable.
   * Custom means a custom wrapper, custom build or CHROME_PATH
   * environment variable.
   */
  runtimeExecutable: string | null;

  /**
   * By default, Chrome is launched with a separate user profile in a temp
   * folder. Use this option to override it. Set to false to launch
   * with your default user profile.
   */
  userDataDir: string | boolean;

  /**
   * Launch options to boot a server.
   */
  server: INodeLaunchConfiguration | null;
}

/**
 * Configuration to attach to a Chrome instance.
 */
export interface IChromeAttachConfiguration extends IChromeBaseConfiguration {
  request: 'attach';
}

export type AnyNodeConfiguration =
  | INodeAttachConfiguration
  | INodeLaunchConfiguration
  | INodeTerminalConfiguration
  | IExtensionHostConfiguration;
export type AnyChromeConfiguration = IChromeAttachConfiguration | IChromeLaunchConfiguration;
export type AnyLaunchConfiguration = AnyChromeConfiguration | AnyNodeConfiguration;

<<<<<<< HEAD
export type ResolvingExtensionHostConfiguration = IMandatedConfiguration &
  Partial<IExtensionHostConfiguration>;
export type ResolvingTerminalConfiguration = IMandatedConfiguration &
  Partial<INodeTerminalConfiguration>;
export type ResolvingNodeAttachConfiguration = IMandatedConfiguration &
  Partial<INodeAttachConfiguration>;
export type ResolvingNodeLaunchConfiguration = IMandatedConfiguration &
  Partial<INodeLaunchConfiguration>;
export type ResolvingChromeConfiguration = IMandatedConfiguration & Partial<AnyChromeConfiguration>;
=======
/**
 * Where T subtypes AnyLaunchConfiguration, gets the resolving version of T.
 */
export type ResolvingConfiguration<T> = IMandatedConfiguration & Partial<T>;

export type ResolvingExtensionHostConfiguration = ResolvingConfiguration<IExtensionHostConfiguration>;
export type ResolvingNodeAttachConfiguration = ResolvingConfiguration<INodeAttachConfiguration>;
export type ResolvingNodeLaunchConfiguration = ResolvingConfiguration<INodeLaunchConfiguration>;
export type ResolvingChromeConfiguration = ResolvingConfiguration<AnyChromeConfiguration>;
>>>>>>> 0ab7b0f6
export type AnyResolvingConfiguration =
  | ResolvingExtensionHostConfiguration
  | ResolvingChromeConfiguration
  | ResolvingNodeAttachConfiguration
<<<<<<< HEAD
  | ResolvingNodeLaunchConfiguration
  | ResolvingTerminalConfiguration;

/**
 * Where T subtypes AnyResolvingConfiguration, gets the resolved version of T.
 */
export type ResolvedConfiguration<T> = T extends ResolvingNodeAttachConfiguration
  ? INodeAttachConfiguration
  : T extends ResolvingExtensionHostConfiguration
  ? IExtensionHostConfiguration
  : T extends ResolvingNodeLaunchConfiguration
  ? INodeLaunchConfiguration
  : T extends ResolvingChromeConfiguration
  ? AnyChromeConfiguration
  : T extends ResolvingTerminalConfiguration
  ? INodeTerminalConfiguration
  : never;
=======
  | ResolvingNodeLaunchConfiguration;
>>>>>>> 0ab7b0f6

export const baseDefaults: IBaseConfiguration = {
  type: '',
  name: '',
  request: '',
  trace: false,
  address: 'localhost',
  outputCapture: OutputSource.Console,
  port: 9229,
  timeout: 10000,
  showAsyncStacks: true,
  skipFiles: [],
  smartStep: true,
  sourceMaps: true,
  // keep in sync with sourceMapPathOverrides in package.json
  sourceMapPathOverrides: {
    'webpack:///*': '*',
    'webpack:///./~/*': '${workspaceFolder}/node_modules/*',
    'meteor://💻app/*': '${workspaceFolder}/*',
  },
};

const nodeBaseDefaults: INodeBaseConfiguration = {
  ...baseDefaults,
  cwd: '${workspaceFolder}',
  sourceMaps: true,
  outFiles: [],
  restart: true,
  localRoot: null,
  remoteRoot: null,
  autoAttachChildProcesses: true,
};

export const terminalBaseDefaults: INodeTerminalConfiguration = {
  ...nodeBaseDefaults,
  type: Contributions.TerminalDebugType,
  request: 'launch',
  name: 'Debugger Terminal',
}

export const extensionHostConfigDefaults: IExtensionHostConfiguration = {
  ...nodeBaseDefaults,
  type: Contributions.ExtensionHostDebugType,
  name: 'Debug Extension',
  request: 'launch',
  args: ['--extensionDevelopmentPath=${workspaceFolder}'],
  runtimeExecutable: '${execPath}',
  env: {},
  envFile: null,
  port: 0,
  outFiles: ['${workspaceFolder}/out/**/*.js'],
};

export const nodeLaunchConfigDefaults: INodeLaunchConfiguration = {
  ...nodeBaseDefaults,
  type: Contributions.NodeDebugType,
  request: 'launch',
  program: '',
  stopOnEntry: false,
  console: 'internalConsole',
  args: [],
  runtimeExecutable: 'node',
  runtimeVersion: 'default',
  runtimeArgs: [],
  env: {},
  envFile: null,
};

export const chromeAttachConfigDefaults: IChromeAttachConfiguration = {
  ...baseDefaults,
  type: Contributions.ChromeDebugType,
  request: 'attach',
  port: 0,
  disableNetworkCache: true,
  pathMapping: {},
  url: 'http://localhost:8080',
  urlFilter: '',
  webRoot: '${workspaceFolder}',
};

export const chromeLaunchConfigDefaults: IChromeLaunchConfiguration = {
  ...chromeAttachConfigDefaults,
  type: Contributions.ChromeDebugType,
  request: 'launch',
  cwd: null,
  file: null,
  env: {},
  runtimeArgs: null,
  runtimeExecutable: 'stable',
  userDataDir: true,
  server: null,
};

export const nodeAttachConfigDefaults: INodeAttachConfiguration = {
  ...nodeBaseDefaults,
  type: Contributions.NodeDebugType,
  attachSpawnedProcesses: true,
  attachExistingChildren: true,
  request: 'attach',
  processId: '',
};<|MERGE_RESOLUTION|>--- conflicted
+++ resolved
@@ -174,11 +174,6 @@
   outFiles: ReadonlyArray<string>;
 
   /**
-   * Restart session after Node.js has terminated.
-   */
-  restart: boolean;
-
-  /**
    * Path to the local directory containing the program.
    */
   localRoot: string | null;
@@ -220,6 +215,11 @@
    * Command line arguments passed to the program.
    */
   args: ReadonlyArray<string>;
+
+  /**
+   * Restart session after Node.js has terminated.
+   */
+  restart: boolean;
 
   /**
    * Runtime to use. Either an absolute path or the name of a runtime
@@ -376,17 +376,6 @@
 export type AnyChromeConfiguration = IChromeAttachConfiguration | IChromeLaunchConfiguration;
 export type AnyLaunchConfiguration = AnyChromeConfiguration | AnyNodeConfiguration;
 
-<<<<<<< HEAD
-export type ResolvingExtensionHostConfiguration = IMandatedConfiguration &
-  Partial<IExtensionHostConfiguration>;
-export type ResolvingTerminalConfiguration = IMandatedConfiguration &
-  Partial<INodeTerminalConfiguration>;
-export type ResolvingNodeAttachConfiguration = IMandatedConfiguration &
-  Partial<INodeAttachConfiguration>;
-export type ResolvingNodeLaunchConfiguration = IMandatedConfiguration &
-  Partial<INodeLaunchConfiguration>;
-export type ResolvingChromeConfiguration = IMandatedConfiguration & Partial<AnyChromeConfiguration>;
-=======
 /**
  * Where T subtypes AnyLaunchConfiguration, gets the resolving version of T.
  */
@@ -395,13 +384,12 @@
 export type ResolvingExtensionHostConfiguration = ResolvingConfiguration<IExtensionHostConfiguration>;
 export type ResolvingNodeAttachConfiguration = ResolvingConfiguration<INodeAttachConfiguration>;
 export type ResolvingNodeLaunchConfiguration = ResolvingConfiguration<INodeLaunchConfiguration>;
+export type ResolvingTerminalConfiguration = ResolvingConfiguration<INodeTerminalConfiguration>;
 export type ResolvingChromeConfiguration = ResolvingConfiguration<AnyChromeConfiguration>;
->>>>>>> 0ab7b0f6
 export type AnyResolvingConfiguration =
   | ResolvingExtensionHostConfiguration
   | ResolvingChromeConfiguration
   | ResolvingNodeAttachConfiguration
-<<<<<<< HEAD
   | ResolvingNodeLaunchConfiguration
   | ResolvingTerminalConfiguration;
 
@@ -419,9 +407,6 @@
   : T extends ResolvingTerminalConfiguration
   ? INodeTerminalConfiguration
   : never;
-=======
-  | ResolvingNodeLaunchConfiguration;
->>>>>>> 0ab7b0f6
 
 export const baseDefaults: IBaseConfiguration = {
   type: '',
@@ -449,7 +434,6 @@
   cwd: '${workspaceFolder}',
   sourceMaps: true,
   outFiles: [],
-  restart: true,
   localRoot: null,
   remoteRoot: null,
   autoAttachChildProcesses: true,
@@ -482,6 +466,7 @@
   program: '',
   stopOnEntry: false,
   console: 'internalConsole',
+  restart: true,
   args: [],
   runtimeExecutable: 'node',
   runtimeVersion: 'default',
