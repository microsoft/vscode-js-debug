/*---------------------------------------------------------
 * Copyright (C) Microsoft Corporation. All rights reserved.
 *--------------------------------------------------------*/

import { JSONSchema4 } from 'json-schema';

const upperFirst = (x: string) => x.slice(0, 1).toUpperCase() + x.slice(1);

const makeEvent = (name: string, description: string, params: JSONSchema4) => ({
  [`${upperFirst(name)}Event`]: {
    allOf: [
      { $ref: '#/definitions/Event' },
      {
        type: 'object',
        description,
        properties: {
          event: {
            type: 'string',
            enum: [name],
          },
          body: {
            type: 'object',
            ...params,
          },
        },
        required: ['event', 'body'],
      },
    ],
  },
});

const makeRequest = (
  name: string,
  description: string,
  args: JSONSchema4 = {},
  response?: JSONSchema4,
) => ({
  [`${upperFirst(name)}Request`]: {
    allOf: [
      { $ref: '#/definitions/Request' },
      {
        type: 'object',
        description,
        properties: {
          command: {
            type: 'string',
            enum: [name],
          },
          arguments: {
            $ref: `#/definitions/${upperFirst(name)}Arguments`,
          },
        },
        required: ['command', 'arguments'],
      },
    ],
  },
  [`${upperFirst(name)}Arguments`]: {
    type: 'object',
    description: `Arguments for '${name}' request.`,
    ...args,
  },
  [`${upperFirst(name)}Response`]: {
    allOf: [
      { $ref: '#/definitions/Response' },
      {
        type: 'object',
        description: `Response to '${name}' request.`,
        ...(response && {
          properties: {
            body: {
              type: 'object',
              ...response,
            },
          },
          required: ['body'],
        }),
      },
    ],
  },
});

const dapCustom: JSONSchema4 = {
  definitions: {
    ...makeRequest('enableCustomBreakpoints', 'Enable custom breakpoints.', {
      properties: {
        ids: {
          type: 'array',
          items: {
            type: 'string',
          },
          description: 'Id of breakpoints to enable.',
        },
      },
      required: ['ids'],
    }),

    ...makeRequest('disableCustomBreakpoints', 'Disable custom breakpoints.', {
      properties: {
        ids: {
          type: 'array',
          items: {
            type: 'string',
          },
          description: 'Id of breakpoints to enable.',
        },
      },
      required: ['ids'],
    }),

    ...makeRequest('prettyPrintSource', 'Pretty prints source for debugging.', {
      properties: {
        source: {
          $ref: '#/definitions/Source',
          description: 'Source to be pretty printed.',
        },
        line: {
          type: 'integer',
          description:
            'Line number of currently selected location to reveal after pretty printing. If not present, nothing is revealed.',
        },
        column: {
          type: 'integer',
          description:
            'Column number of currently selected location to reveal after pretty printing.',
        },
      },
      required: ['source'],
    }),

    ...makeRequest('toggleSkipFileStatus', 'Toggle skip status of file.', {
      properties: {
        resource: {
          type: 'string',
          description: 'Url of file to be skipped.',
        },
        sourceReference: {
          type: 'number',
          description: 'Source reference number of file.',
        },
      },
    }),

    ...makeEvent('revealLocationRequested', 'A request to reveal a certain location in the UI.', {
      properties: {
        source: {
          $ref: '#/definitions/Source',
          description: 'The source to reveal.',
        },
        line: {
          type: 'integer',
          description: 'The line number to reveal.',
        },
        column: {
          type: 'integer',
          description: 'The column number to reveal.',
        },
      },
      required: ['source'],
    }),

    ...makeEvent('copyRequested', 'A request to copy a certain string to clipboard.', {
      properties: {
        text: {
          type: 'string',
          description: 'Text to copy.',
        },
      },
      required: ['text'],
    }),

    ...makeEvent(
      'longPrediction',
      'An event sent when breakpoint prediction takes a significant amount of time.',
      {},
    ),

    ...makeEvent(
      'launchBrowserInCompanion',
      'Request to launch a browser in the companion extension within the UI.',
      {
        required: ['type', 'params', 'serverPort', 'launchId'],
        properties: {
          type: {
            type: 'string',
            enum: ['chrome', 'edge'],
            description: 'Type of browser to launch',
          },
          launchId: {
            type: 'number',
            description: 'Incrementing ID to refer to this browser launch request',
          },
          serverPort: {
            type: 'number',
            description: 'Local port the debug server is listening on',
          },
          path: {
            type: 'string',
            description: 'Server path to connect to',
          },
          browserArgs: {
            type: 'array',
            items: {
              type: 'string',
            },
          },
          attach: {
            type: 'object',
            required: ['host', 'port'],
            properties: {
              host: { type: 'string' },
              port: { type: 'number' },
            },
          },
          params: {
            type: 'object',
            description: 'Original launch parameters for the debug session',
          },
        },
      },
    ),

    ...makeEvent('killCompanionBrowser', 'Kills a launched browser companion.', {
      required: ['launchId'],
      properties: {
        launchId: {
          type: 'number',
          description: 'Incrementing ID to refer to this browser launch request',
        },
      },
    }),

    ...makeRequest('startProfile', 'Starts taking a profile of the target.', {
      properties: {
        stopAtBreakpoint: {
          type: 'array',
          items: {
            type: 'number',
          },
          description: 'Breakpoints where we should stop once hit.',
        },
        type: {
          type: 'string',
          description: 'Type of profile that should be taken',
        },
        params: {
          type: 'object',
          description: 'Additional arguments for the type of profiler',
        },
      },
      required: ['file', 'type'],
    }),

    ...makeRequest('stopProfile', 'Stops a running profile.'),

    ...makeEvent('profileStarted', 'Fired when a profiling state changes.', {
      required: ['type', 'file'],
      properties: {
        type: {
          type: 'string',
          description: 'Type of running profile',
        },
        file: {
          type: 'string',
          description: 'Location where the profile is saved.',
        },
      },
    }),

    ...makeEvent('profilerStateUpdate', 'Fired when a profiling state changes.', {
      required: ['label', 'running'],
      properties: {
        label: {
          type: 'string',
          description: 'Description of the current state',
        },
        running: {
          type: 'boolean',
          description: 'Set to false if the profile has now ended',
        },
      },
    }),

    ...makeRequest(
      'launchVSCode',
      'Launches a VS Code extension host in debug mode.',
      {
        required: ['args', 'env'],
        properties: {
          args: {
            type: 'array',
            items: {
              $ref: '#/definitions/LaunchVSCodeArgument',
            },
          },
          env: {
            type: 'object',
          },
          debugRenderer: {
            type: 'boolean',
          },
        },
      },
      {
        properties: {
          rendererDebugPort: {
            type: 'number',
          },
        },
      },
    ),

    LaunchVSCodeArgument: {
      type: 'object',
      description:
        'This interface represents a single command line argument split into a "prefix" and a "path" half. The optional "prefix" contains arbitrary text and the optional "path" contains a file system path. Concatenating both results in the original command line argument.',
      properties: {
        path: {
          type: 'string',
        },
        prefix: {
          type: 'string',
        },
      },
    },

    ...makeRequest('launchUnelevated', 'Launches a VS Code extension host in debug mode.', {
      properties: {
        process: {
          type: 'string',
        },
        args: {
          type: 'array',
          items: {
            type: 'string',
          },
        },
      },
    }),

    ...makeRequest(
      'remoteFileExists',
      'Check if file exists on remote file system, used in VS.',
      {
        properties: {
          localFilePath: {
            type: 'string',
          },
        },
      },
      {
        required: ['doesExists'],
        properties: {
          doesExists: {
            type: 'boolean',
            description: 'Does the file exist on the remote file system.',
          },
        },
      },
    ),

    ...makeRequest(
      'remoteFileExists',
      'Check if file exists on remote file system, used in VS.',
      {
        properties: {
          localFilePath: {
            type: 'string',
          },
        },
      },
      {
        required: ['doesExists'],
        properties: {
          doesExists: {
            type: 'boolean',
            description: 'Does the file exist on the remote file system.',
          },
        },
      },
    ),

    ...makeRequest('revealPage', 'Focuses the browser page or tab associated with the session.'),

    ...makeRequest('startSelfProfile', 'Starts profiling the extension itself. Used by VS.', {
      required: ['file'],
      properties: {
        file: {
          description: 'File where the profile should be saved',
          type: 'string',
        },
      },
    }),

    ...makeRequest('stopSelfProfile', 'Stops profiling the extension itself. Used by VS.'),

    ...makeRequest(
      'getPerformance',
      'Requests that we get performance information from the runtime.',
      {},
      {
        properties: {
          metrics: {
            type: 'object',
            description:
              "Response to 'GetPerformance' request. A key-value list of runtime-dependent details.",
          },
          error: {
            description: 'Optional error from the adapter',
            type: 'string',
          },
        },
      },
    ),

    ...makeEvent(
      'suggestDisableSourcemap',
      'Fired when requesting a missing source from a sourcemap. UI will offer to disable the sourcemap.',
      {
        properties: {
          source: {
            $ref: '#/definitions/Source',
            description: 'Source to be pretty printed.',
          },
        },
        required: ['source'],
      },
    ),

    ...makeRequest(
      'disableSourcemap',
      'Disables the sourcemapped source and refreshes the stacktrace if paused.',
      {
        properties: {
          source: {
            $ref: '#/definitions/Source',
            description: 'Source to be pretty printed.',
          },
        },
        required: ['source'],
      },
    ),

    ...makeRequest(
      'createDiagnostics',
      'Generates diagnostic information for the debug session.',
      {
        properties: {
          fromSuggestion: {
            type: 'boolean',
            description: 'Whether the tool is opening from a prompt',
          },
        },
      },
      {
        properties: {
          file: {
            type: 'string',
            description: 'Location of the generated report on disk',
          },
        },
        required: ['file'],
      },
    ),
    ...makeRequest(
      'saveDiagnosticLogs',
      'Saves recent diagnostic logs for the debug session.',
      {
        properties: {
          toFile: {
            type: 'string',
            description: 'File where logs should be saved',
          },
        },
        required: ['toFile'],
      },
      {},
    ),
    ...makeEvent(
      'suggestDiagnosticTool',
      "Shows a prompt to the user suggesting they use the diagnostic tool if breakpoints don't bind.",
      {},
    ),
    ...makeEvent('openDiagnosticTool', "Opens the diagnostic tool if breakpoints don't bind.", {
      properties: {
        file: {
          type: 'string',
          description: 'Location of the generated report on disk',
        },
      },
      required: ['file'],
    }),
    ...makeRequest(
      'requestCDPProxy',
      'Request WebSocket connection information on a proxy for this debug sessions CDP connection.',
      undefined,
      {
        required: ['host', 'port', 'path'],
        properties: {
          host: {
            type: 'string',
            description:
              'Name of the host, on which the CDP proxy is available through a WebSocket.',
          },
          port: {
            type: 'number',
            description:
              'Port on the host, under which the CDP proxy is available through a WebSocket.',
          },
          path: {
            type: 'string',
            description: 'Websocket path to connect to.',
          },
        },
      },
    ),

    CallerLocation: {
      type: 'object',
      required: ['line', 'column', 'source'],
      properties: {
        line: {
          type: 'integer',
        },
        column: {
          type: 'integer',
        },
        source: {
          $ref: '#/definitions/Source',
          description: 'Source to be pretty printed.',
        },
      },
    },
    ExcludedCaller: {
      type: 'object',
      required: ['target', 'caller'],
      properties: {
        target: {
          $ref: '#/definitions/CallerLocation',
        },
        caller: {
          $ref: '#/definitions/CallerLocation',
        },
      },
    },

    ...makeRequest('setExcludedCallers', 'Adds an excluded caller/target pair.', {
      properties: {
        callers: {
          type: 'array',
          items: {
            $ref: '#/definitions/ExcludedCaller',
          },
        },
      },
      required: ['callers'],
    }),

    ...makeRequest('setSourceMapStepping', 'Configures whether source map stepping is enabled.', {
      properties: {
        enabled: {
          type: 'boolean',
        },
      },
      required: ['enabled'],
    }),

    ...makeRequest('setDebuggerProperty', 'Sets debugger properties.', {
      properties: {
        params: {
          $ref: '#/definitions/SetDebuggerPropertyParams',
        },
      },
      required: ['params'],
    }),

    SetDebuggerPropertyParams: {
      type: 'object',
      description:
        'Arguments for "setDebuggerProperty" request. Properties are determined by debugger.',
    },

    ...makeRequest(
      'capabilitiesExtended',
      'The event indicates that one or more capabilities have changed.',
      {
        properties: {
          params: {
            $ref: '#/definitions/CapabilitiesExtended',
          },
        },
        required: ['params'],
      },
    ),

    CapabilitiesExtended: {
      allOf: [
        { $ref: '#/definitions/Capabilities' },
        {
          type: 'object',
          description: 'Extension of Capabilities defined in public DAP',
          properties: {
            supportsDebuggerProperties: {
              type: 'boolean',
            },
<<<<<<< HEAD
            supportsEvaluationOptions: {
              type: 'boolean',
            },
          },
        },
      ],
    },

    ...makeRequest('evaluationOptions', 'Used by evaluate and variables.', {
      properties: {
        evaluateParams: {
          $ref: '#/definitions/EvaluateParamsExtended',
        },
        variablesParams: {
          $ref: '#/definitions/VariablesParamsExtended',
        },
        stackTraceParams: {
          $ref: '#/definitions/StackTraceParamsExtended',
        },
      },
    }),

    EvaluationOptions: {
      type: 'object',
      description:
        'Options passed to expression evaluation commands ("evaluate" and "variables") to control how the evaluation occurs.',
      properties: {
        treatAsStatement: {
          type: 'boolean',
          description: 'Evaluate the expression as a statement.',
        },
        allowImplicitVars: {
          type: 'boolean',
          description: 'Allow variables to be declared as part of the expression.',
        },
        noSideEffects: {
          type: 'boolean',
          description: 'Evaluate without side effects.',
        },
        noFuncEval: {
          type: 'boolean',
          description: 'Exclude funceval during evaluation.',
        },
        noToString: {
          type: 'boolean',
          description: 'Exclude calling `ToString` during evaluation.',
        },
        forceEvaluationNow: {
          type: 'boolean',
          description: 'Evaluation should take place immediately if possible.',
        },
        forceRealFuncEval: {
          type: 'boolean',
          description: 'Exclude interpretation from evaluation methods.',
        },
        runAllThreads: {
          type: 'boolean',
          description: 'Allow all threads to run during the evaluation.',
        },
        rawStructures: {
          type: 'boolean',
          description:
            "The 'raw' view of objects and structions should be shown - visualization improvements should be disabled.",
        },
        filterToFavorites: {
          type: 'boolean',
          description:
            'Variables responses containing favorites should be filtered to only those items',
        },
        simpleDisplayString: {
          type: 'boolean',
          description:
            'Auto generated display strings for variables with favorites should not include field names.',
        },
      },
    },

    EvaluateParamsExtended: {
      allOf: [
        { $ref: '#/definitions/EvaluateParams' },
        {
          type: 'object',
          description: 'Extension of EvaluateParams',
          properties: {
            evaluationOptions: {
              $ref: '#/definitions/EvaluationOptions',
            },
          },
        },
      ],
    },

    VariablesParamsExtended: {
      allOf: [
        { $ref: '#/definitions/VariablesParams' },
        {
          type: 'object',
          description: 'Extension of VariablesParams',
          properties: {
            evaluationOptions: {
              $ref: '#/definitions/EvaluationOptions',
            },
          },
        },
      ],
    },

    StackTraceParamsExtended: {
      allOf: [
        { $ref: '#/definitions/StackTraceParams' },
        {
          type: 'object',
          description: 'Extension of StackTraceParams',
          properties: {
            noFuncEval: {
              type: 'boolean',
=======
            supportsSetSymbolOptions: {
              type: 'boolean',
              description: 'The debug adapter supports the set symbol options request',
>>>>>>> e8808b3e
            },
          },
        },
      ],
    },

    ...makeRequest('setSymbolOptions', 'Sets options for locating symbols.'),

    SetSymbolOptionsArguments: {
      type: 'object',
      description:
        'Arguments for "setSymbolOptions" request. Properties are determined by debugger.',
    },
  },
};

export default dapCustom;<|MERGE_RESOLUTION|>--- conflicted
+++ resolved
@@ -602,9 +602,12 @@
             supportsDebuggerProperties: {
               type: 'boolean',
             },
-<<<<<<< HEAD
             supportsEvaluationOptions: {
               type: 'boolean',
+            },
+            supportsSetSymbolOptions: {
+              type: 'boolean',
+              description: 'The debug adapter supports the set symbol options request',
             },
           },
         },
@@ -719,11 +722,6 @@
           properties: {
             noFuncEval: {
               type: 'boolean',
-=======
-            supportsSetSymbolOptions: {
-              type: 'boolean',
-              description: 'The debug adapter supports the set symbol options request',
->>>>>>> e8808b3e
             },
           },
         },
