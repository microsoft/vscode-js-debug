/*---------------------------------------------------------
 * Copyright (C) Microsoft Corporation. All rights reserved.
 *--------------------------------------------------------*/

export default {
  version: {
    major: '1',
    minor: '0',
  },
  domains: [
    {
      domain: 'DotnetDebugger',
      experimental: true,
      types: [
        {
          id: 'SetDebuggerPropertyParams',
          type: 'object',
          description:
            'Arguments for "setDebuggerProperty" request. Properties are determined by debugger.',
        },
        {
<<<<<<< HEAD
          id: 'EvaluationOptions',
          type: 'object',
          description: 'Options that will be used to evaluate or to get variables.',
=======
          id: 'SetSymbolOptionsParams',
          type: 'object',
          description:
            'Arguments for "setSymbolOptions" request. Properties are determined by debugger.',
>>>>>>> e8808b3e
        },
      ],
      commands: [
        {
          name: 'setDebuggerProperty',
          description: 'Sets a debugger property.',
          parameters: [
            {
              name: 'params',
              $ref: 'SetDebuggerPropertyParams',
            },
          ],
        },
        {
<<<<<<< HEAD
          name: 'setEvaluationOptions',
          description: 'Set options for evaluation',
          parameters: [
            {
              name: 'options',
              $ref: 'EvaluationOptions',
            },
            {
              name: 'type',
              type: 'string',
            },
          ],
=======
          name: 'setSymbolOptions',
          description: 'Sets options for locating symbols.',
>>>>>>> e8808b3e
        },
      ],
    },
  ],
};<|MERGE_RESOLUTION|>--- conflicted
+++ resolved
@@ -19,16 +19,15 @@
             'Arguments for "setDebuggerProperty" request. Properties are determined by debugger.',
         },
         {
-<<<<<<< HEAD
           id: 'EvaluationOptions',
           type: 'object',
           description: 'Options that will be used to evaluate or to get variables.',
-=======
+        },
+        {
           id: 'SetSymbolOptionsParams',
           type: 'object',
           description:
             'Arguments for "setSymbolOptions" request. Properties are determined by debugger.',
->>>>>>> e8808b3e
         },
       ],
       commands: [
@@ -43,7 +42,6 @@
           ],
         },
         {
-<<<<<<< HEAD
           name: 'setEvaluationOptions',
           description: 'Set options for evaluation',
           parameters: [
@@ -56,10 +54,10 @@
               type: 'string',
             },
           ],
-=======
+        },
+        {
           name: 'setSymbolOptions',
           description: 'Sets options for locating symbols.',
->>>>>>> e8808b3e
         },
       ],
     },
