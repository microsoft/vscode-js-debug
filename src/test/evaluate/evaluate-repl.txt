--- conflicted
+++ resolved
@@ -85,10 +85,6 @@
 throwError @ ${workspaceFolder}/web/browserify/module1.ts:6:9
 <anonymous> @ repl:1:27
 ◀ setTimeout ▶
-<<<<<<< HEAD
 <anonymous> @ repl:1
-=======
-<anonymous> @ <eval>/VM<xx>:1
 
 > result: Uint8Array(100000) [0, 0, 0, 0, 0, 0, 0, 0, 0, 0, 0, 0, 0, 0, 0, 0, 0, 0, 0, 0, 0, 0, 0, 0, 0, 0, 0, 0, 0, 0, 0, 0, 0, 0, 0, 0, 0, 0, 0, 0, 0, 0, 0, 0, 0, 0, 0, 0, 0, 0, 0, 0, 0, 0, 0, 0, 0, 0, 0, 0, 0, 0, 0, 0, 0, 0, 0, 0, 0, 0, 0, 0, 0, 0, 0, 0, 0, 0, 0, 0, 0, 0, 0, 0, 0, 0, 0, 0, 0, 0, 0, 0, 0, 0, 0, 0, 0, 0, 0, 0, …]  // type=Uint8Array named=1 indexed=100000
->>>>>>> 1a4abcec
